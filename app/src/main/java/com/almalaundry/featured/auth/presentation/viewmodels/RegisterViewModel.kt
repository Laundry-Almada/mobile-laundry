package com.almalaundry.featured.auth.presentation.viewmodels
<<<<<<< HEAD

//import androidx.lifecycle.ViewModel
//import androidx.lifecycle.viewModelScope
//import com.almalaundry.featured.auth.data.dtos.RegisterDto
//import com.almalaundry.featured.auth.domain.models.AuthRepository
//import com.almalaundry.featured.auth.presentation.state.RegisterState
//import dagger.hilt.android.lifecycle.HiltViewModel
//import kotlinx.coroutines.flow.MutableStateFlow
//import kotlinx.coroutines.flow.asStateFlow
//import kotlinx.coroutines.flow.update
//import kotlinx.coroutines.launch
//import javax.inject.Inject

import androidx.lifecycle.ViewModel
import androidx.lifecycle.viewModelScope
import com.almalaundry.featured.auth.data.dtos.RegisterRequest
=======
import androidx.lifecycle.ViewModel
import androidx.lifecycle.viewModelScope
import com.almalaundry.featured.auth.data.dtos.RegisterDto
>>>>>>> 9cf65d8e
import com.almalaundry.featured.auth.data.repositories.AuthRepository
import com.almalaundry.featured.auth.presentation.state.RegisterState
import com.almalaundry.featured.order.domain.models.Laundry
import dagger.hilt.android.lifecycle.HiltViewModel
import kotlinx.coroutines.flow.MutableStateFlow
import kotlinx.coroutines.flow.StateFlow
import kotlinx.coroutines.flow.asStateFlow
import kotlinx.coroutines.flow.update
import kotlinx.coroutines.launch
import javax.inject.Inject

//@HiltViewModel
//class RegisterViewModel @Inject constructor(
//    private val authRepository: AuthRepository
//) : ViewModel() {
//    private val _state = MutableStateFlow(RegisterState())
//    val state = _state.asStateFlow()
//
//    fun onUsernameChange(username: String) {
//        _state.update { it.copy(username = username) }
//    }
//
//    fun onPasswordChange(password: String) {
//        _state.update { it.copy(password = password) }
//    }
//
//    fun onEmailChange(email: String) {
//        _state.update { it.copy(email = email) }
//    }
//
//    fun register() {
//        viewModelScope.launch {
//            _state.update { it.copy(isLoading = true) }
//
//            val result = authRepository.register(
//                RegisterDto(
//                    username = state.value.username,
//                    password = state.value.password,
//                    email = state.value.email
//                )
//            )
//
//            result.fold(
//                onSuccess = { user ->
//                    _state.update {
//                        it.copy(
//                            isLoading = false,
//                            isSuccess = true
//                        )
//                    }
//                },
//                onFailure = { error ->
//                    _state.update {
//                        it.copy(
//                            isLoading = false,
//                            error = error.message
//                        )
//                    }
//                }
//            )
//        }
//    }
//}
//

//@HiltViewModel
//class RegisterViewModel @Inject constructor(
//    private val authRepository: AuthRepository
//) : ViewModel() {
//    private val _state = MutableStateFlow(RegisterState())
//    val state = _state.asStateFlow()
//    var username by mutableStateOf("")
//    private var email by mutableStateOf("")
//    private var password by mutableStateOf("")
//    private var confirmPassword by mutableStateOf("")
//    private var role by mutableStateOf("Owner")
//    private var laundryName by mutableStateOf("")
//    private var availableLaundries by mutableStateOf(emptyList<String>())
//    private var selectedLaundry by mutableStateOf("")
//
//    fun onUsernameChange(username: String) {
//        _state.update { it.copy(username = username) }
//    }
//
//    fun onEmailChange(email: String) {
//        _state.update { it.copy(email = email) }
//    }
//
//    fun onPasswordChange(password: String) {
//        _state.update { it.copy(password = password) }
//    }
//
//    fun onConfirmPasswordChange(confirmPassword: String) {
//        _state.update { it.copy(confirmPassword = confirmPassword) }
//    }
//
//
//    fun onRoleChange(value: String) {
//        _state.value = _state.value.copy(
//            role = value,
//            availableLaundries = if (value == "Staff") listOf("Laundry Almada", "Laundry Balmada") else emptyList(),
//            selectedLaundry = if (value == "Staff") "" else _state.value.selectedLaundry,
//            laundryName = if (value == "Owner") "" else _state.value.laundryName
//        )
//    }
//
//
//    fun onLaundryNameChange(laundryName: String) {
//        _state.update { it.copy(laundryName = laundryName) }
//    }
//
//    fun onSelectedLaundryChange(selectedLaundry: String) {
//        _state.update { it.copy(selectedLaundry = selectedLaundry) }
//    }
//
//    fun register() {
//        if (password != confirmPassword) {
//            _state.update { it.copy(error = "Password dan Confirm Password harus sama!") }
//            return
//        }
//        viewModelScope.launch {
//            _state.update { it.copy(isLoading = true) }
//
//            val result = authRepository.register(
//                RegisterDto(
//                    username = state.value.username,
//                    password = state.value.password,
//                    email = state.value.email
//                )
//            )
//
//            result.fold(
//                onSuccess = {
//                    _state.update {
//                        it.copy(
//                            isLoading = false,
//                            isSuccess = true
//                        )
//                    }
//                },
//                onFailure = { error ->
//                    _state.update {
//                        it.copy(
//                            isLoading = false,
//                            error = error.message
//                        )
//                    }
//                }
//            )
//        }
//    }
//}



@HiltViewModel
class RegisterViewModel @Inject constructor(
    private val authRepository: com.almalaundry.featured.auth.data.repositories.AuthRepository
) : ViewModel() {

    // Flow untuk menyimpan list laundry (gunakan model Laundry, bukan LaundryDto)
    private val _laundries = MutableStateFlow<List<Laundry>>(emptyList())
//    val laundries: StateFlow<List<Laundry>> = _laundries

    private val _state = MutableStateFlow(RegisterState())
    val state = _state.asStateFlow()

    fun onRoleChange(value: String) {
        _state.update {
            it.copy(
                role = value,
                availableLaundries = if (value == "Staff") listOf() else emptyList(),
                selectedLaundry = if (value == "Staff") "" else it.selectedLaundry,
                laundryName = if (value == "Owner") "" else it.laundryName
            )
        }

        if (value == "Staff") {
            getLaundries()
        }
    }

    private fun getLaundries() {
        viewModelScope.launch {
            val result = authRepository.getLaundries().getOrNull()
            if (result != null) {
                _laundries.value = result
                _state.update {
                    it.copy(
                        availableLaundries = result.map { laundry -> laundry.name }
                    )
                }
            } else {
                _state.update { it.copy(error = "Gagal memuat data laundry") }
            }
        }
    }


    fun onUsernameChange(username: String) {
        _state.update { it.copy(username = username) }
    }

    fun onEmailChange(email: String) {
        _state.update { it.copy(email = email) }
    }

    fun onPasswordChange(password: String) {
        _state.update { it.copy(password = password) }
    }

    fun onConfirmPasswordChange(confirmPassword: String) {
        _state.update { it.copy(confirmPassword = confirmPassword) }
    }

<<<<<<< HEAD
    fun onRoleChange(value: String) {
        _state.update {
            it.copy(
                role = value,
                availableLaundries = if (value == "Staff") listOf(
                    "Laundry Almada",
                    "Laundry Balmada"
                ) else emptyList(),
                selectedLaundry = if (value == "Staff") "" else it.selectedLaundry,
                laundryName = if (value == "Owner") "" else it.laundryName
            )
        }
    }

=======
>>>>>>> 9cf65d8e
    fun onLaundryNameChange(laundryName: String) {
        _state.update { it.copy(laundryName = laundryName) }
    }

    fun onSelectedLaundryChange(selectedLaundry: String) {
        _state.update { it.copy(selectedLaundry = selectedLaundry) }
    }

    fun register() {
        val currentState = _state.value
        when {
            currentState.username.isBlank() -> {
                _state.update { it.copy(error = "Username tidak boleh kosong!") }
                return
            }

            currentState.email.isBlank() -> {
                _state.update { it.copy(error = "Email tidak boleh kosong!") }
                return
            }

            currentState.password.isBlank() -> {
<<<<<<< HEAD
                _state.update { it.copy(error = "Password tidak boleh kosong") }
=======
                _state.update { it.copy(error = "Password tidak boleh kosong!") }
>>>>>>> 9cf65d8e
                return
            }

            currentState.password != currentState.confirmPassword -> {
                _state.update { it.copy(error = "Password dan Konfirmasi Password tidak cocok!") }
                return
            }

            currentState.role == "Owner" && currentState.laundryName.isBlank() -> {
                _state.update { it.copy(error = "Nama laundry tidak boleh kosong!") }
                return
            }

            currentState.role == "Staff" && currentState.selectedLaundry.isBlank() -> {
                _state.update { it.copy(error = "Silakan pilih laundry!") }
                return
            }
        }

        viewModelScope.launch {
<<<<<<< HEAD
            _state.update { it.copy(isLoading = true) }

            val result = authRepository.register(
                RegisterRequest(
                    name = currentState.username,
                    email = currentState.email,
                    password = currentState.password,
                    cPassword = currentState.confirmPassword,
                    role = currentState.role,
                    laundryName = if (currentState.role == "Owner") currentState.laundryName else null,
                    laundryId = if (currentState.role == "Staff") currentState.selectedLaundry else null
                )
=======
            _state.update { it.copy(isLoading = true, error = null) }

            val dto = RegisterDto(
                username = currentState.username,
                password = currentState.password,
                confirmPassword = currentState.confirmPassword,
                email = currentState.email,
                role = currentState.role,
                laundryName = if (currentState.role == "Owner") currentState.laundryName else null,
                selectedLaundry = if (currentState.role == "Staff") {
                    // Ambil ID laundry dari nama yang dipilih
                    _laundries.value.firstOrNull { it.name == currentState.selectedLaundry }?.id
                } else null
>>>>>>> 9cf65d8e
            )

            val result = authRepository.register(dto)

            result.fold(
                onSuccess = {
                    _state.update { it.copy(isLoading = false, isSuccess = true) }
                },
                onFailure = { error ->
                    _state.update {
                        it.copy(isLoading = false, error = error.message ?: "Registrasi gagal")
                    }
                }
            )
        }
    }
}



//@HiltViewModel
//class RegisterViewModel @Inject constructor(
//    private val authRepository: com.almalaundry.featured.auth.data.repositories.AuthRepository<Any?>
//) : ViewModel() {
//    private val _laundries = MutableStateFlow () <List<Laundry>(emptyList())
//    val laundries: StateFlow<List<Laundry>> = _laundries
//    private val _state = MutableStateFlow(RegisterState())
//    val state = _state.asStateFlow()
//
//
//
//    fun onUsernameChange(username: String) {
//        _state.update { it.copy(username = username) }
//    }
//
//    fun onEmailChange(email: String) {
//        _state.update { it.copy(email = email) }
//    }
//
//    fun onPasswordChange(password: String) {
//        _state.update { it.copy(password = password) }
//    }
//
//    fun onConfirmPasswordChange(confirmPassword: String) {
//        _state.update { it.copy(confirmPassword = confirmPassword) }
//    }
//
//    fun onRoleChange(value: String) {
//        _state.update {
//            it.copy(
//                role = value,
//                availableLaundries = if (value == "Staff") listOf("Laundry Almada", "Laundry Balmada") else emptyList(),
//                selectedLaundry = if (value == "Staff") "" else it.selectedLaundry,
//                laundryName = if (value == "Owner") "" else it.laundryName
//            )
//        }
//    }
//
//    fun onLaundryNameChange(laundryName: String) {
//        _state.update { it.copy(laundryName = laundryName) }
//    }
//
//    fun onSelectedLaundryChange(selectedLaundry: String) {
//        _state.update { it.copy(selectedLaundry = selectedLaundry) }
//    }

//    fun fetchLaundries() {
//        viewModelScope.launch {
//            when (val result = authRepository.getLaundries()) {
//                is Result.Success -> {
//                    _laundries.value = result.getOrNull() ?: emptyList()
//                }
//                is Result.Failure -> {
//                    // Tangani error, misal tampilkan toast
//                }
//            }
//        }
//    }


//    fun fetchAvailableLaundries() {
//        viewModelScope.launch {
//            _state.update { it.copy(isLoading = true, error = null) }
//            val result = authRepository.getLaundries()
//            result.fold(
//                onSuccess = { laundries ->
//                    _laundries.value = laundries // Simpan objek Laundry ke state sendiri
//                    _state.update { it.copy(isLoading = false) }
//                },
//                onFailure = { error ->
//                    _state.update {
//                        it.copy(
//                            isLoading = false,
//                            error = error.message ?: "Gagal memuat data laundry"
//                        )
//                    }
//                }
//            )
//        }
//    }
//




//    fun fetchAvailableLaundries() {
//        viewModelScope.launch {
//            try {
//                val response = authRepository.getLaundries()
//                response.fold(
//                    onSuccess = { laundries ->
//                        _state.update {
//                            it.copy(
//                                availableLaundries = laundries.map { laundry -> laundry.name }, // hanya nama untuk ditampilkan
//                                isLoading = false
//                            )
//                        }
//                    },
//                    onFailure = { error ->
//                        _state.update {
//                            it.copy(
//                                error = error.message,
//                                isLoading = false
//                            )
//                        }
//                    }
//                )
//            } catch (e: Exception) {
//                _state.update { it.copy(error = e.message) }
//            }
//        }
//    }
//
//
//    fun register() {
//        val currentState = _state.value
//        when {
//            currentState.username.isBlank() -> {
//                _state.update { it.copy(error = "Username tidak boleh kosong!") }
//                return
//            }
//            currentState.email.isBlank() -> {
//                _state.update { it.copy(error = "Email tidak boleh kosong!") }
//                return
//            }
//            currentState.password.isBlank() -> {
//                _state.update {it.copy(error = "Password tidak boleh kosong")}
//                return
//            }
//            currentState.password != currentState.confirmPassword -> {
//                _state.update { it.copy(error = "Password dan Confirm Password harus sama!") }
//                return
//            }
//            currentState.role == "Owner" && currentState.laundryName.isBlank() -> {
//                _state.update {it.copy(error = "Nama laundry tidak boleh kosong!")}
//                return
//            }
//            currentState.role == "Staff" && currentState.selectedLaundry.isBlank() -> {
//                _state.update { it.copy(error = "Silakan pilih laundry") }
//                return
//            }
//        }
//
//        viewModelScope.launch {
//            _state.update { it.copy(isLoading = true) }
//
//            val result = authRepository.register(
//                RegisterDto(
//                    username = currentState.username,
//                    password = currentState.password,
//                    email = currentState.email,
//                    confirmPassword = currentState.confirmPassword,
//                    role = currentState.role,
//                    laundryName = if (currentState.role == "Owner") currentState.laundryName else null,
//                    selectedLaundry = if (currentState.role == "Staff") currentState.selectedLaundry else null
//                )
//            )
//
//            result.fold(
//                onSuccess = {
//                    _state.update {
//                        it.copy(
//                            isLoading = false,
//                            isSuccess = true
//                        )
//                    }
//                },
//                onFailure = { error ->
//                    _state.update {
//                        it.copy(
//                            isLoading = false,
//                            error = error.message
//                        )
//                    }
//                }
//            )
//        }
//    }
//}<|MERGE_RESOLUTION|>--- conflicted
+++ resolved
@@ -1,41 +1,22 @@
 package com.almalaundry.featured.auth.presentation.viewmodels
-<<<<<<< HEAD
-
-//import androidx.lifecycle.ViewModel
-//import androidx.lifecycle.viewModelScope
-//import com.almalaundry.featured.auth.data.dtos.RegisterDto
-//import com.almalaundry.featured.auth.domain.models.AuthRepository
-//import com.almalaundry.featured.auth.presentation.state.RegisterState
-//import dagger.hilt.android.lifecycle.HiltViewModel
-//import kotlinx.coroutines.flow.MutableStateFlow
-//import kotlinx.coroutines.flow.asStateFlow
-//import kotlinx.coroutines.flow.update
-//import kotlinx.coroutines.launch
-//import javax.inject.Inject
-
-import androidx.lifecycle.ViewModel
-import androidx.lifecycle.viewModelScope
-import com.almalaundry.featured.auth.data.dtos.RegisterRequest
-=======
+
 import androidx.lifecycle.ViewModel
 import androidx.lifecycle.viewModelScope
 import com.almalaundry.featured.auth.data.dtos.RegisterDto
->>>>>>> 9cf65d8e
 import com.almalaundry.featured.auth.data.repositories.AuthRepository
 import com.almalaundry.featured.auth.presentation.state.RegisterState
 import com.almalaundry.featured.order.domain.models.Laundry
 import dagger.hilt.android.lifecycle.HiltViewModel
+import javax.inject.Inject
 import kotlinx.coroutines.flow.MutableStateFlow
-import kotlinx.coroutines.flow.StateFlow
 import kotlinx.coroutines.flow.asStateFlow
 import kotlinx.coroutines.flow.update
 import kotlinx.coroutines.launch
-import javax.inject.Inject
-
-//@HiltViewModel
-//class RegisterViewModel @Inject constructor(
+
+// @HiltViewModel
+// class RegisterViewModel @Inject constructor(
 //    private val authRepository: AuthRepository
-//) : ViewModel() {
+// ) : ViewModel() {
 //    private val _state = MutableStateFlow(RegisterState())
 //    val state = _state.asStateFlow()
 //
@@ -83,13 +64,13 @@
 //            )
 //        }
 //    }
-//}
-//
-
-//@HiltViewModel
-//class RegisterViewModel @Inject constructor(
+// }
+//
+
+// @HiltViewModel
+// class RegisterViewModel @Inject constructor(
 //    private val authRepository: AuthRepository
-//) : ViewModel() {
+// ) : ViewModel() {
 //    private val _state = MutableStateFlow(RegisterState())
 //    val state = _state.asStateFlow()
 //    var username by mutableStateOf("")
@@ -121,7 +102,8 @@
 //    fun onRoleChange(value: String) {
 //        _state.value = _state.value.copy(
 //            role = value,
-//            availableLaundries = if (value == "Staff") listOf("Laundry Almada", "Laundry Balmada") else emptyList(),
+//            availableLaundries = if (value == "Staff") listOf("Laundry Almada", "Laundry Balmada")
+// else emptyList(),
 //            selectedLaundry = if (value == "Staff") "" else _state.value.selectedLaundry,
 //            laundryName = if (value == "Owner") "" else _state.value.laundryName
 //        )
@@ -172,18 +154,18 @@
 //            )
 //        }
 //    }
-//}
-
-
+// }
 
 @HiltViewModel
-class RegisterViewModel @Inject constructor(
-    private val authRepository: com.almalaundry.featured.auth.data.repositories.AuthRepository
+class RegisterViewModel
+@Inject
+constructor(
+        private val authRepository: com.almalaundry.featured.auth.data.repositories.AuthRepository
 ) : ViewModel() {
 
     // Flow untuk menyimpan list laundry (gunakan model Laundry, bukan LaundryDto)
     private val _laundries = MutableStateFlow<List<Laundry>>(emptyList())
-//    val laundries: StateFlow<List<Laundry>> = _laundries
+    //    val laundries: StateFlow<List<Laundry>> = _laundries
 
     private val _state = MutableStateFlow(RegisterState())
     val state = _state.asStateFlow()
@@ -191,10 +173,10 @@
     fun onRoleChange(value: String) {
         _state.update {
             it.copy(
-                role = value,
-                availableLaundries = if (value == "Staff") listOf() else emptyList(),
-                selectedLaundry = if (value == "Staff") "" else it.selectedLaundry,
-                laundryName = if (value == "Owner") "" else it.laundryName
+                    role = value,
+                    availableLaundries = if (value == "Staff") listOf() else emptyList(),
+                    selectedLaundry = if (value == "Staff") "" else it.selectedLaundry,
+                    laundryName = if (value == "Owner") "" else it.laundryName
             )
         }
 
@@ -209,9 +191,7 @@
             if (result != null) {
                 _laundries.value = result
                 _state.update {
-                    it.copy(
-                        availableLaundries = result.map { laundry -> laundry.name }
-                    )
+                    it.copy(availableLaundries = result.map { laundry -> laundry.name })
                 }
             } else {
                 _state.update { it.copy(error = "Gagal memuat data laundry") }
@@ -219,7 +199,6 @@
         }
     }
 
-
     fun onUsernameChange(username: String) {
         _state.update { it.copy(username = username) }
     }
@@ -236,23 +215,6 @@
         _state.update { it.copy(confirmPassword = confirmPassword) }
     }
 
-<<<<<<< HEAD
-    fun onRoleChange(value: String) {
-        _state.update {
-            it.copy(
-                role = value,
-                availableLaundries = if (value == "Staff") listOf(
-                    "Laundry Almada",
-                    "Laundry Balmada"
-                ) else emptyList(),
-                selectedLaundry = if (value == "Staff") "" else it.selectedLaundry,
-                laundryName = if (value == "Owner") "" else it.laundryName
-            )
-        }
-    }
-
-=======
->>>>>>> 9cf65d8e
     fun onLaundryNameChange(laundryName: String) {
         _state.update { it.copy(laundryName = laundryName) }
     }
@@ -268,31 +230,22 @@
                 _state.update { it.copy(error = "Username tidak boleh kosong!") }
                 return
             }
-
             currentState.email.isBlank() -> {
                 _state.update { it.copy(error = "Email tidak boleh kosong!") }
                 return
             }
-
             currentState.password.isBlank() -> {
-<<<<<<< HEAD
-                _state.update { it.copy(error = "Password tidak boleh kosong") }
-=======
                 _state.update { it.copy(error = "Password tidak boleh kosong!") }
->>>>>>> 9cf65d8e
-                return
-            }
-
+                return
+            }
             currentState.password != currentState.confirmPassword -> {
                 _state.update { it.copy(error = "Password dan Konfirmasi Password tidak cocok!") }
                 return
             }
-
             currentState.role == "Owner" && currentState.laundryName.isBlank() -> {
                 _state.update { it.copy(error = "Nama laundry tidak boleh kosong!") }
                 return
             }
-
             currentState.role == "Staff" && currentState.selectedLaundry.isBlank() -> {
                 _state.update { it.copy(error = "Silakan pilih laundry!") }
                 return
@@ -300,58 +253,48 @@
         }
 
         viewModelScope.launch {
-<<<<<<< HEAD
-            _state.update { it.copy(isLoading = true) }
-
-            val result = authRepository.register(
-                RegisterRequest(
-                    name = currentState.username,
-                    email = currentState.email,
-                    password = currentState.password,
-                    cPassword = currentState.confirmPassword,
-                    role = currentState.role,
-                    laundryName = if (currentState.role == "Owner") currentState.laundryName else null,
-                    laundryId = if (currentState.role == "Staff") currentState.selectedLaundry else null
-                )
-=======
             _state.update { it.copy(isLoading = true, error = null) }
 
-            val dto = RegisterDto(
-                username = currentState.username,
-                password = currentState.password,
-                confirmPassword = currentState.confirmPassword,
-                email = currentState.email,
-                role = currentState.role,
-                laundryName = if (currentState.role == "Owner") currentState.laundryName else null,
-                selectedLaundry = if (currentState.role == "Staff") {
-                    // Ambil ID laundry dari nama yang dipilih
-                    _laundries.value.firstOrNull { it.name == currentState.selectedLaundry }?.id
-                } else null
->>>>>>> 9cf65d8e
-            )
+            val dto =
+                    RegisterDto(
+                            username = currentState.username,
+                            password = currentState.password,
+                            confirmPassword = currentState.confirmPassword,
+                            email = currentState.email,
+                            role = currentState.role,
+                            laundryName =
+                                    if (currentState.role == "Owner") currentState.laundryName
+                                    else null,
+                            selectedLaundry =
+                                    if (currentState.role == "Staff") {
+                                        // Ambil ID laundry dari nama yang dipilih
+                                        _laundries.value
+                                                .firstOrNull {
+                                                    it.name == currentState.selectedLaundry
+                                                }
+                                                ?.id
+                                    } else null
+                    )
 
             val result = authRepository.register(dto)
 
             result.fold(
-                onSuccess = {
-                    _state.update { it.copy(isLoading = false, isSuccess = true) }
-                },
-                onFailure = { error ->
-                    _state.update {
-                        it.copy(isLoading = false, error = error.message ?: "Registrasi gagal")
+                    onSuccess = { _state.update { it.copy(isLoading = false, isSuccess = true) } },
+                    onFailure = { error ->
+                        _state.update {
+                            it.copy(isLoading = false, error = error.message ?: "Registrasi gagal")
+                        }
                     }
-                }
             )
         }
     }
 }
 
-
-
-//@HiltViewModel
-//class RegisterViewModel @Inject constructor(
-//    private val authRepository: com.almalaundry.featured.auth.data.repositories.AuthRepository<Any?>
-//) : ViewModel() {
+// @HiltViewModel
+// class RegisterViewModel @Inject constructor(
+//    private val authRepository:
+// com.almalaundry.featured.auth.data.repositories.AuthRepository<Any?>
+// ) : ViewModel() {
 //    private val _laundries = MutableStateFlow () <List<Laundry>(emptyList())
 //    val laundries: StateFlow<List<Laundry>> = _laundries
 //    private val _state = MutableStateFlow(RegisterState())
@@ -379,7 +322,8 @@
 //        _state.update {
 //            it.copy(
 //                role = value,
-//                availableLaundries = if (value == "Staff") listOf("Laundry Almada", "Laundry Balmada") else emptyList(),
+//                availableLaundries = if (value == "Staff") listOf("Laundry Almada", "Laundry
+// Balmada") else emptyList(),
 //                selectedLaundry = if (value == "Staff") "" else it.selectedLaundry,
 //                laundryName = if (value == "Owner") "" else it.laundryName
 //            )
@@ -406,7 +350,6 @@
 //            }
 //        }
 //    }
-
 
 //    fun fetchAvailableLaundries() {
 //        viewModelScope.launch {
@@ -430,9 +373,6 @@
 //    }
 //
 
-
-
-
 //    fun fetchAvailableLaundries() {
 //        viewModelScope.launch {
 //            try {
@@ -441,7 +381,8 @@
 //                    onSuccess = { laundries ->
 //                        _state.update {
 //                            it.copy(
-//                                availableLaundries = laundries.map { laundry -> laundry.name }, // hanya nama untuk ditampilkan
+//                                availableLaundries = laundries.map { laundry -> laundry.name }, //
+// hanya nama untuk ditampilkan
 //                                isLoading = false
 //                            )
 //                        }
@@ -501,8 +442,10 @@
 //                    email = currentState.email,
 //                    confirmPassword = currentState.confirmPassword,
 //                    role = currentState.role,
-//                    laundryName = if (currentState.role == "Owner") currentState.laundryName else null,
-//                    selectedLaundry = if (currentState.role == "Staff") currentState.selectedLaundry else null
+//                    laundryName = if (currentState.role == "Owner") currentState.laundryName else
+// null,
+//                    selectedLaundry = if (currentState.role == "Staff")
+// currentState.selectedLaundry else null
 //                )
 //            )
 //
@@ -526,4 +469,4 @@
 //            )
 //        }
 //    }
-//}+// }